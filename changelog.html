--- conflicted
+++ resolved
@@ -62,13 +62,10 @@
     PAM authentication fails to restore group membership information on "remember me" tokens.
     (<a href="http://issues.jenkins-ci.org/browse/JENKINS-9094">issue 9094</a>)
   <li class=rfe>
-<<<<<<< HEAD
-=======
     Added an extension point to allow adding transient actions to computers.
   <li class=rfe>
     Added an extension point to allow associating custom properties with views.
   <li class=rfe>
->>>>>>> 205fea68
     Actions can now override their rendering in the parent model object.
 </ul>
 </div><!--=TRUNK-END=-->
