--- conflicted
+++ resolved
@@ -219,21 +219,17 @@
     <dependency>
       <groupId>org.jvnet.hudson</groupId>
       <artifactId>xstream</artifactId>
-<<<<<<< HEAD
       <version>1.4.7-jenkins-1</version>
-=======
-      <version>1.4.4-jenkins-2</version>
-        <exclusions>
-            <exclusion>
-                <groupId>xmlpull</groupId>
-                <artifactId>xmlpull</artifactId>
-            </exclusion>
-            <exclusion>
-                <groupId>xpp3</groupId>
-                <artifactId>xpp3_min</artifactId>
-            </exclusion>
-        </exclusions>
->>>>>>> a7378e90
+      <exclusions>
+        <exclusion>
+          <groupId>xmlpull</groupId>
+          <artifactId>xmlpull</artifactId>
+        </exclusion>
+        <exclusion>
+          <groupId>xpp3</groupId>
+          <artifactId>xpp3_min</artifactId>
+        </exclusion>
+      </exclusions>
     </dependency>
     <dependency>
       <groupId>jfree</groupId>
