<!--
The MIT License

Copyright (c) 2004-2010, Sun Microsystems, Inc., Kohsuke Kawaguchi,
Daniel Dyer, Erik Ramfelt, Stephen Connolly, Tom Huybrechts, Alan Harder

Permission is hereby granted, free of charge, to any person obtaining a copy
of this software and associated documentation files (the "Software"), to deal
in the Software without restriction, including without limitation the rights
to use, copy, modify, merge, publish, distribute, sublicense, and/or sell
copies of the Software, and to permit persons to whom the Software is
furnished to do so, subject to the following conditions:

The above copyright notice and this permission notice shall be included in
all copies or substantial portions of the Software.

THE SOFTWARE IS PROVIDED "AS IS", WITHOUT WARRANTY OF ANY KIND, EXPRESS OR
IMPLIED, INCLUDING BUT NOT LIMITED TO THE WARRANTIES OF MERCHANTABILITY,
FITNESS FOR A PARTICULAR PURPOSE AND NONINFRINGEMENT. IN NO EVENT SHALL THE
AUTHORS OR COPYRIGHT HOLDERS BE LIABLE FOR ANY CLAIM, DAMAGES OR OTHER
LIABILITY, WHETHER IN AN ACTION OF CONTRACT, TORT OR OTHERWISE, ARISING FROM,
OUT OF OR IN CONNECTION WITH THE SOFTWARE OR THE USE OR OTHER DEALINGS IN
THE SOFTWARE.
-->

<project xmlns="http://maven.apache.org/POM/4.0.0" xmlns:xsi="http://www.w3.org/2001/XMLSchema-instance" xsi:schemaLocation="http://maven.apache.org/POM/4.0.0 http://maven.apache.org/maven-v4_0_0.xsd">
  <modelVersion>4.0.0</modelVersion>

  <parent>
    <groupId>org.jenkins-ci.main</groupId>
    <artifactId>pom</artifactId>
<<<<<<< HEAD
    <version>1.580.1-SNAPSHOT</version>
=======
    <version>1.533-SNAPSHOT</version>
>>>>>>> be195b0e
    <relativePath>../pom.xml</relativePath>
  </parent>

  <artifactId>jenkins-core</artifactId>

  <name>Jenkins core</name>
  <description>
    Contains the core Jenkins code and view files to render HTML.
  </description>

  <properties>
    <staplerFork>true</staplerFork>
<<<<<<< HEAD
    <stapler.version>1.231</stapler.version>
=======
    <stapler.version>1.229</stapler.version>
>>>>>>> be195b0e
    <spring.version>2.5.6.SEC03</spring.version>
    <groovy.version>1.8.9</groovy.version>
  </properties>

  <dependencies>
    <dependency>
      <groupId>org.jenkins-ci.plugins.icon-shim</groupId>
      <artifactId>icon-set</artifactId>
      <version>1.0.3</version>
    </dependency>
    <dependency>
      <groupId>${project.groupId}</groupId>
      <artifactId>remoting</artifactId>
      <!-- specified in the parent -->
    </dependency>
    <dependency>
      <groupId>${project.groupId}</groupId>
      <artifactId>cli</artifactId>
      <version>${project.version}</version>
    </dependency>
    <dependency>
      <groupId>org.jenkins-ci</groupId>
      <artifactId>version-number</artifactId>
      <version>1.1</version>
    </dependency>
    <dependency>
      <groupId>org.jenkins-ci</groupId>
      <artifactId>crypto-util</artifactId>
      <version>1.1</version>
    </dependency>
    <dependency>
      <groupId>org.jvnet.hudson</groupId>
      <artifactId>jtidy</artifactId>
      <version>4aug2000r7-dev-hudson-1</version>
      <exclusions>
        <exclusion>
          <groupId>jdom</groupId>
          <artifactId>jdom</artifactId>
        </exclusion>
      </exclusions>
    </dependency>

    <dependency><!-- working around MCOMPILER-97 -->
      <groupId>org.jenkins-ci</groupId>
      <artifactId>core-annotation-processors</artifactId>
      <version>1.0</version>
      <scope>provided</scope>
      <optional>true</optional>
    </dependency>

    <dependency>
      <groupId>com.google.inject</groupId>
      <artifactId>guice</artifactId>
      <classifier>no_aop</classifier>
    </dependency>

    <dependency> <!-- for compatibility only; all new code should use JNR -->
      <groupId>org.jruby.ext.posix</groupId>
      <artifactId>jna-posix</artifactId>
      <version>1.0.3</version>
    </dependency>
    <dependency>
      <groupId>com.github.jnr</groupId>
      <artifactId>jnr-posix</artifactId>
      <version>3.0.1</version>
    </dependency>
    <dependency>
      <groupId>org.kohsuke</groupId>
      <artifactId>trilead-putty-extension</artifactId>
      <version>1.2</version>
    </dependency>
    <dependency>
      <groupId>org.jenkins-ci</groupId>
      <artifactId>trilead-ssh2</artifactId>
<<<<<<< HEAD
      <version>build217-jenkins-5</version>
=======
      <version>build214-jenkins-3</version>
>>>>>>> be195b0e
    </dependency>
    <dependency>
      <groupId>org.kohsuke.stapler</groupId>
      <artifactId>stapler-groovy</artifactId>
      <version>${stapler.version}</version>
      <exclusions>
        <exclusion>
          <groupId>commons-jelly</groupId>
          <artifactId>commons-jelly</artifactId>
        </exclusion>
        <exclusion>
          <groupId>commons-jexl</groupId>
          <artifactId>commons-jexl</artifactId>
        </exclusion>
        <exclusion>
          <groupId>org.jvnet.hudson</groupId>
          <artifactId>commons-jexl</artifactId>
        </exclusion>
        <exclusion>
          <!-- we bundle groovy-all -->
          <groupId>org.codehaus.groovy</groupId>
          <artifactId>groovy</artifactId>
        </exclusion>
      </exclusions>
    </dependency>
    <dependency>
      <groupId>org.kohsuke.stapler</groupId>
      <artifactId>stapler-jrebel</artifactId>
      <version>${stapler.version}</version>
    </dependency>
    <dependency>
      <groupId>org.kohsuke</groupId>
      <artifactId>windows-package-checker</artifactId>
      <version>1.0</version>
    </dependency>
    <dependency>
      <groupId>org.kohsuke.stapler</groupId>
      <artifactId>stapler-adjunct-zeroclipboard</artifactId>
<<<<<<< HEAD
      <version>1.1.7-1</version>
=======
      <version>1.3.5-1</version>
>>>>>>> be195b0e
    </dependency>
    <dependency>
      <groupId>org.kohsuke.stapler</groupId>
      <artifactId>stapler-adjunct-timeline</artifactId>
      <version>1.4</version>
    </dependency>
    <dependency>
      <groupId>org.kohsuke.stapler</groupId>
      <artifactId>stapler-adjunct-codemirror</artifactId>
      <version>1.3</version>
    </dependency>
    <dependency><!-- this helps us see the source code of the control while we edit Jenkins. -->
      <groupId>org.kohsuke.stapler</groupId>
      <artifactId>stapler-adjunct-timeline</artifactId>
      <version>1.4</version>
      <classifier>tests</classifier>
      <scope>test</scope>
    </dependency>

    <dependency>
      <groupId>com.infradna.tool</groupId>
      <artifactId>bridge-method-annotation</artifactId>
<<<<<<< HEAD
      <version>1.13</version>
=======
      <version>1.8</version>
>>>>>>> be195b0e
    </dependency>

    <dependency><!-- until we get this version through Stapler -->
      <groupId>org.kohsuke.stapler</groupId>
      <artifactId>json-lib</artifactId>
      <version>2.4-jenkins-2</version>
    </dependency>
    <dependency>
      <groupId>commons-httpclient</groupId>
      <artifactId>commons-httpclient</artifactId>
    </dependency>
    <dependency>
      <groupId>args4j</groupId>
      <artifactId>args4j</artifactId>
      <version>2.0.23</version>
    </dependency>
    <dependency>
      <groupId>org.jenkins-ci</groupId>
      <artifactId>annotation-indexer</artifactId>
      <version>1.7</version>
    </dependency>
    <dependency>
      <groupId>org.jenkins-ci</groupId>
      <artifactId>bytecode-compatibility-transformer</artifactId>
<<<<<<< HEAD
      <version>1.5</version>
    </dependency>
    <dependency>
      <groupId>org.jenkins-ci</groupId>
=======
      <version>1.3</version>
    </dependency>
    <dependency>
      <groupId>org.jvnet.hudson</groupId>
>>>>>>> be195b0e
      <artifactId>task-reactor</artifactId>
      <version>1.4</version>
    </dependency>
    <dependency>
      <groupId>org.jvnet.localizer</groupId>
      <artifactId>localizer</artifactId>
      <version>1.10</version>
    </dependency>
    <dependency>
      <groupId>antlr</groupId>
      <artifactId>antlr</artifactId>
      <version>2.7.6</version>
    </dependency>
    <dependency>
      <groupId>org.jvnet.hudson</groupId>
      <artifactId>xstream</artifactId>
<<<<<<< HEAD
      <version>1.4.7-jenkins-1</version>
      <exclusions>
        <exclusion>
          <groupId>xmlpull</groupId>
          <artifactId>xmlpull</artifactId>
        </exclusion>
        <exclusion>
          <groupId>xpp3</groupId>
          <artifactId>xpp3_min</artifactId>
        </exclusion>
      </exclusions>
=======
      <version>1.4.4-jenkins-4</version>
>>>>>>> be195b0e
    </dependency>
    <dependency>
      <groupId>jfree</groupId>
      <artifactId>jfreechart</artifactId>
      <version>1.0.9</version>
    </dependency>
    <dependency>
      <groupId>org.apache.ant</groupId>
      <artifactId>ant</artifactId>
    </dependency>
    <dependency>
      <groupId>javax.servlet</groupId>
      <artifactId>servlet-api</artifactId>
      <version>2.4</version>
      <scope>provided</scope>
    </dependency>
    <dependency>
      <groupId>commons-io</groupId>
      <artifactId>commons-io</artifactId>
    </dependency>
    <dependency><!-- hudson doesn't use this directly, but some plugins wanted to use the latest -->
      <groupId>commons-lang</groupId>
      <artifactId>commons-lang</artifactId>
      <version>2.6</version>
    </dependency>
    <dependency>
      <groupId>commons-digester</groupId>
      <artifactId>commons-digester</artifactId>
      <version>2.1</version>
      <exclusions>
        <exclusion>
          <groupId>xml-apis</groupId>
          <artifactId>xml-apis</artifactId>
        </exclusion>
      </exclusions>
    </dependency>
    <dependency>
      <!--
        The version included in the transitive dependency doesn't have the source zip,
        so explicitly using the newer version.
      -->
      <groupId>commons-beanutils</groupId>
      <artifactId>commons-beanutils</artifactId>
      <version>1.8.3</version>
    </dependency>
    <dependency>
      <groupId>javax.mail</groupId>
      <artifactId>mail</artifactId>
      <version>1.4.4</version>
      <exclusions>
        <exclusion><!-- using a patched version -->
          <groupId>javax.activation</groupId>
          <artifactId>activation</artifactId>
        </exclusion>
      </exclusions>
    </dependency>
    <dependency>
      <groupId>org.jvnet.hudson</groupId>
      <artifactId>activation</artifactId>
      <version>1.1.1-hudson-1</version>
    </dependency>
    <dependency>
      <groupId>jaxen</groupId>
      <artifactId>jaxen</artifactId>
      <version>1.1-beta-11</version>
      <exclusions>
        <exclusion>
          <groupId>dom4j</groupId>
          <artifactId>dom4j</artifactId>
        </exclusion>
        <exclusion>
          <groupId>xom</groupId>
          <artifactId>xom</artifactId>
        </exclusion>
        <exclusion>
          <groupId>xml-apis</groupId>
          <artifactId>xml-apis</artifactId>
        </exclusion>
        <exclusion>
          <groupId>xerces</groupId>
          <artifactId>xercesImpl</artifactId>
        </exclusion>
        <exclusion>
          <groupId>jdom</groupId>
          <artifactId>jdom</artifactId>
        </exclusion>
      </exclusions>
    </dependency>
    <dependency>
      <groupId>commons-jelly</groupId>
      <artifactId>commons-jelly-tags-fmt</artifactId>
      <version>1.0</version>
    </dependency>
    <dependency>
      <groupId>commons-jelly</groupId>
      <artifactId>commons-jelly-tags-xml</artifactId>
      <version>1.1</version>
      <exclusions>
        <exclusion>
          <groupId>commons-jelly</groupId>
          <artifactId>commons-jelly</artifactId>
        </exclusion>
        <exclusion>
          <groupId>commons-jexl</groupId>
          <artifactId>commons-jexl</artifactId>
        </exclusion>
        <exclusion>
          <groupId>commons-jelly</groupId>
          <artifactId>commons-jelly-tags-junit</artifactId>
        </exclusion>
        <exclusion>
          <groupId>xml-apis</groupId>
          <artifactId>xml-apis</artifactId>
        </exclusion>
        <exclusion>
          <groupId>xalan</groupId>
          <artifactId>xalan</artifactId>
        </exclusion>
        <exclusion>
          <groupId>xerces</groupId>
          <artifactId>xercesImpl</artifactId>
        </exclusion>
        <exclusion>
          <groupId>dom4j</groupId>
          <artifactId>dom4j</artifactId>
        </exclusion>
      </exclusions>
    </dependency>
    <dependency>
      <groupId>org.jvnet.hudson</groupId>
      <artifactId>commons-jelly-tags-define</artifactId>
      <version>1.0.1-hudson-20071021</version>
      <exclusions>
        <exclusion>
          <groupId>dom4j</groupId>
          <artifactId>dom4j</artifactId>
        </exclusion>
        <exclusion>
          <groupId>commons-cli</groupId>
          <artifactId>commons-cli</artifactId>
        </exclusion>
        <exclusion>
          <groupId>org.jvnet.hudson</groupId>
          <artifactId>commons-jelly</artifactId>
        </exclusion>
      </exclusions>
    </dependency>
    <dependency>
      <groupId>org.jenkins-ci</groupId>
      <artifactId>commons-jexl</artifactId>
      <version>1.1-jenkins-20111212</version>
    </dependency>
    <dependency>
      <groupId>org.acegisecurity</groupId>
      <artifactId>acegi-security</artifactId>
      <version>1.0.7</version>
      <exclusions>
        <exclusion>
          <groupId>org.springframework</groupId>
          <artifactId>spring-remoting</artifactId>
        </exclusion>
        <exclusion>
          <groupId>org.springframework</groupId>
          <artifactId>spring-support</artifactId>
        </exclusion>
      </exclusions>
    </dependency>
    <dependency>
      <groupId>org.codehaus.groovy</groupId>
      <artifactId>groovy-all</artifactId>
      <version>${groovy.version}</version>
    </dependency>
    <dependency><!-- groovy shell uses this but it doesn't declare this dependency -->
      <groupId>jline</groupId>
      <artifactId>jline</artifactId>
      <version>0.9.94</version>
      <scope>compile</scope>
    </dependency>
    <dependency><!-- groovy shell uses this but it doesn't declare this dependency -->
      <groupId>org.fusesource.jansi</groupId>
      <artifactId>jansi</artifactId>
      <version>1.9</version>
    </dependency>
    <dependency>
      <!--
        for Grails spring bean builder.
        Ideally we should be able to modify BeanBuilder so as not to depend on this.
      -->
      <groupId>org.springframework</groupId>
      <artifactId>spring-webmvc</artifactId>
      <version>${spring.version}</version>
    </dependency>
    <dependency>
      <groupId>org.springframework</groupId>
      <artifactId>spring-core</artifactId>
      <version>${spring.version}</version>
    </dependency>
    <dependency><!-- Jenkins core doesn't use it but HUDSON-3811 requires us to put it. -->
      <groupId>org.springframework</groupId>
      <artifactId>spring-aop</artifactId>
      <version>${spring.version}</version>
    </dependency>
    <dependency>
      <groupId>xpp3</groupId>
      <artifactId>xpp3</artifactId>
      <version>1.1.4c</version>
    </dependency>
    <dependency>
      <groupId>junit</groupId>
      <artifactId>junit</artifactId>
      <scope>test</scope>
    </dependency>
    <dependency>
      <groupId>org.mockito</groupId>
      <artifactId>mockito-core</artifactId>
      <scope>test</scope>
    </dependency>
    <dependency>
      <groupId>org.powermock</groupId>
      <artifactId>powermock-module-junit4</artifactId>
      <scope>test</scope>
    </dependency>
    <dependency>
      <groupId>org.powermock</groupId>
      <artifactId>powermock-api-mockito</artifactId>
      <scope>test</scope>
    </dependency>
    <dependency><!-- needed by Jelly -->
      <groupId>javax.servlet</groupId>
      <artifactId>jstl</artifactId>
      <version>1.1.0</version>
    </dependency>
    <dependency>
      <groupId>commons-logging</groupId>
      <artifactId>commons-logging</artifactId>
    </dependency>
    <dependency>
      <groupId>com.sun.xml.txw2</groupId>
      <artifactId>txw2</artifactId>
      <version>20110809</version>
    </dependency>
    <dependency>
      <groupId>commons-collections</groupId>
      <artifactId>commons-collections</artifactId>
      <version>3.2.1</version>
    </dependency>
    <dependency>
      <groupId>org.jvnet.winp</groupId>
      <artifactId>winp</artifactId>
      <version>1.22</version>
    </dependency>
    <dependency>
      <groupId>org.jenkins-ci</groupId>
      <artifactId>memory-monitor</artifactId>
      <version>1.8</version>
    </dependency>
    <dependency><!-- StAX implementation. See HUDSON-2547. -->
      <groupId>org.codehaus.woodstox</groupId>
      <artifactId>wstx-asl</artifactId>
      <version>3.2.9</version>
    </dependency>
    <dependency>
      <groupId>org.jenkins-ci</groupId>
      <artifactId>jmdns</artifactId>
      <version>3.4.0-jenkins-3</version>
    </dependency>
    <dependency>
      <groupId>net.java.dev.jna</groupId>
      <artifactId>jna</artifactId>
      <version>3.3.0-jenkins-3</version>
    </dependency>
    <dependency>
      <groupId>org.kohsuke</groupId>
      <artifactId>akuma</artifactId>
      <version>1.9</version>
    </dependency>
    <dependency>
      <groupId>org.kohsuke</groupId>
      <artifactId>libpam4j</artifactId>
      <version>1.6</version>
    </dependency>
    <dependency>
      <groupId>org.jvnet.libzfs</groupId>
      <artifactId>libzfs</artifactId>
      <version>0.5</version>
    </dependency>
    <dependency>
      <groupId>com.sun.solaris</groupId>
      <artifactId>embedded_su4j</artifactId>
      <version>1.1</version>
    </dependency>
    <dependency>
      <groupId>net.java.sezpoz</groupId>
      <artifactId>sezpoz</artifactId>
      <version>1.9</version>
    </dependency>
    <dependency>
      <groupId>org.kohsuke.jinterop</groupId>
      <artifactId>j-interop</artifactId>
      <version>2.0.6-kohsuke-1</version>
    </dependency>
    <dependency>
      <groupId>org.kohsuke.metainf-services</groupId>
      <artifactId>metainf-services</artifactId>
      <version>1.4</version>
      <scope>provided</scope>
      <optional>true</optional>
    </dependency>
    <dependency>
      <groupId>org.jvnet.robust-http-client</groupId>
      <artifactId>robust-http-client</artifactId>
      <version>1.2</version>
    </dependency>

    <dependency><!-- Jenkins doesn't depend on it but some plugin wants the latest version. Bundling 1.6 until we figure out a mechanism to let plugins load its own -->
      <groupId>commons-codec</groupId>
      <artifactId>commons-codec</artifactId>
      <version>1.8</version>
    </dependency>

    <dependency>
      <groupId>org.kohsuke</groupId>
      <artifactId>access-modifier-annotation</artifactId>
      <version>1.4</version>
    </dependency>

    <dependency>
      <groupId>findbugs</groupId>
      <artifactId>annotations</artifactId>
      <version>1.0.0</version>
      <scope>provided</scope>
    </dependency>

    <dependency>
<<<<<<< HEAD
=======
      <groupId>commons-fileupload</groupId>
      <artifactId>commons-fileupload</artifactId>
      <version>1.3.1-jenkins-1</version>
    </dependency>

    <dependency>
      <groupId>org.kohsuke</groupId>
      <artifactId>owasp-html-sanitizer</artifactId>
      <version>r88</version>
    </dependency>

    <dependency>
>>>>>>> be195b0e
        <groupId>org.mindrot</groupId>
        <artifactId>jbcrypt</artifactId>
        <version>0.3m</version>
    </dependency>

    <!-- offline profiler API to put in the classpath if we need it -->
    <!--dependency>
      <groupId>com.yourkit.api</groupId>
      <artifactId>yjp</artifactId>
      <version>dontcare</version>
      <scope>system</scope>
      <systemPath>/usr/local/yjp/lib/yjp.jar</systemPath>
    </dependency-->

      <dependency>
        <groupId>com.google.guava</groupId>
        <artifactId>guava</artifactId>
      </dependency>
    <!-- Overriding Stapler’s 1.1.3 version to diagnose JENKINS-20618: -->
    <dependency>
      <groupId>com.jcraft</groupId>
      <artifactId>jzlib</artifactId>
      <version>1.1.3-kohsuke-1</version>
    </dependency>
  </dependencies>

  <build>
    <plugins>
        <plugin>
         <groupId>org.codehaus.mojo</groupId>
         <artifactId>build-helper-maven-plugin</artifactId>
         <executions>
             <execution>
                 <id>add-source</id>
                 <phase>generate-sources</phase>
                 <goals>
                     <goal>add-source</goal>
                 </goals>
                 <configuration>
                     <sources>
                         <source>${project.build.directory}/generated-sources/antlr</source>
                         <source>${project.build.directory}/generated-sources/localizer</source>
                         <source>${project.build.directory}/generated-sources/taglib-interface</source>
                     </sources>
                 </configuration>
             </execution>
         </executions>
      </plugin>    
      <plugin>
        <groupId>org.jenkins-ci.tools</groupId>
        <artifactId>maven-hpi-plugin</artifactId>
        <executions>
          <execution>
            <goals>
              <goal>generate-taglib-interface</goal>
            </goals>
          </execution>
        </executions>
      </plugin>
      <plugin>
        <groupId>org.jvnet.hudson.tools</groupId>
        <artifactId>maven-encoding-plugin</artifactId>
        <!-- version specified in grandparent pom -->
        <executions>
          <execution>
            <goals>
              <goal>check-encoding</goal>
            </goals>
            <phase>compile</phase>
          </execution>
        </executions>
      </plugin>
      <plugin>
        <groupId>com.infradna.tool</groupId>
        <artifactId>bridge-method-injector</artifactId>
<<<<<<< HEAD
=======
        <version>1.8</version>
>>>>>>> be195b0e
        <executions>
          <execution>
            <goals>
              <goal>process</goal>
            </goals>
          </execution>
        </executions>
      </plugin>
      <plugin>
        <groupId>org.kohsuke.stapler</groupId>
        <artifactId>maven-stapler-plugin</artifactId>
        <!-- version specified in grandparent pom -->
        <configuration>
          <fork>${staplerFork}</fork><!-- the source code is big enough now that otherwise it fails with OutOfMemoryError -->
          <maxmem>128m</maxmem>
        </configuration>
      </plugin>
      <plugin>
        <groupId>org.jvnet.localizer</groupId>
        <artifactId>maven-localizer-plugin</artifactId>
        <!-- version specified in grandparent pom -->
        <executions>
          <execution>
            <goals>
              <goal>generate</goal>
            </goals>
            <configuration>
              <fileMask>Messages.properties</fileMask>
              <outputDirectory>target/generated-sources/localizer</outputDirectory>
            </configuration>
          </execution>
        </executions>
      </plugin>
      <plugin>
        <groupId>org.kohsuke</groupId>
        <artifactId>access-modifier-checker</artifactId>
        <!-- version specified in grandparent pom -->
        <executions>
          <execution>
            <goals>
              <goal>enforce</goal>
            </goals>
          </execution>
        </executions>
      </plugin>
      <plugin>
        <groupId>org.codehaus.mojo</groupId>
        <artifactId>antlr-maven-plugin</artifactId>
        <!-- version specified in grandparent pom -->
        <executions>
          <execution>
            <id>cron</id>
            <goals>
              <goal>generate</goal>
            </goals>
            <configuration>
              <sourceDirectory>${basedir}/src/main/grammar</sourceDirectory>
              <grammars>crontab.g</grammars>
            </configuration>
          </execution>
          <execution>
            <id>labelExpr</id>
            <goals>
              <goal>generate</goal>
            </goals>
            <configuration>
              <sourceDirectory>${basedir}/src/main/grammar</sourceDirectory>
              <grammars>labelExpr.g</grammars>
            </configuration>
          </execution>
        </executions>
      </plugin>
      <plugin>
        <artifactId>maven-dependency-plugin</artifactId>
        <executions>
          <execution>
            <id>winsw</id>
            <phase>generate-resources</phase>
            <goals>
              <!-- we use copy as this is a dependency from outside the reactor -->
              <goal>copy</goal>
            </goals>
            <configuration>
              <artifactItems>
                <artifactItem>
                  <groupId>com.sun.winsw</groupId>
                  <artifactId>winsw</artifactId>
<<<<<<< HEAD
                  <version>1.16</version>
=======
                  <version>1.13</version>
>>>>>>> be195b0e
                  <classifier>bin</classifier>
                  <type>exe</type>
                  <outputDirectory>${project.build.outputDirectory}/windows-service</outputDirectory>
                  <destFileName>jenkins.exe</destFileName>
                </artifactItem>
              </artifactItems>
            </configuration>
          </execution>
        </executions>
      </plugin>
      <plugin>
        <artifactId>maven-surefire-plugin</artifactId>
        <configuration>
          <forkCount>0.5C</forkCount>
          <reuseForks>true</reuseForks>
          <argLine>-XX:MaxPermSize=128m</argLine>
        </configuration>
      </plugin>
      <plugin><!-- set main class -->
        <artifactId>maven-jar-plugin</artifactId>
        <!-- version specified in grandparent pom -->
        <configuration>
          <archive>
            <manifest>
              <mainClass>hudson.Main</mainClass>
              <addClasspath>true</addClasspath>
              <classpathPrefix />
            </manifest>
          </archive>
        </configuration>
      </plugin>
      <plugin><!-- run unit test in src/test/java -->
        <groupId>org.codehaus.gmaven</groupId>
        <artifactId>gmaven-plugin</artifactId>
        <!-- version specified in grandparent pom -->
        <executions>
          <execution>
            <goals>
              <goal>testCompile</goal>
            </goals>
          </execution>
        </executions>
        <dependencies>
          <dependency>
            <groupId>org.codehaus.groovy</groupId>
            <artifactId>groovy-all</artifactId>
            <version>${groovy.version}</version>
          </dependency>
        </dependencies>
      </plugin>
    </plugins>
  </build>

  <reporting>
    <plugins>
      <plugin><!-- generate Jelly tag lib documentation -->
        <groupId>org.kohsuke.stapler</groupId>
        <artifactId>maven-stapler-plugin</artifactId>
        <version>${maven-stapler-plugin.version}</version>
        <configuration>
          <patterns>
            <pattern>/lib/.*</pattern>
          </patterns>
        </configuration>
      </plugin>
      <plugin><!-- skip slow dependency analysis -->
        <artifactId>maven-project-info-reports-plugin</artifactId>
        <version>2.6</version>
        <configuration>
          <dependencyLocationsEnabled>false</dependencyLocationsEnabled>
        </configuration>
      </plugin>
    </plugins>
  </reporting>

  <profiles>
    <profile>
      <id>debug</id>
      <activation>
        <activeByDefault>true</activeByDefault>
      </activation>
    </profile>
    <profile>
      <id>release</id>
      <build>
        <plugins>
          <plugin><!-- execute apt:process for "Extension points" Wiki page generation -->
            <groupId>org.codehaus.mojo</groupId>
            <artifactId>apt-maven-plugin</artifactId>
            <!-- version specified in grandparent pom -->
            <executions>
              <execution>
                <goals>
                  <goal>process</goal>
                </goals>
              </execution>
            </executions>
          </plugin>
          <plugin>
            <!--
              generate jelly taglib docs from src/main/resoruces.
              this is necessary in addition to the <reporting> configuration
              to get the results deployed.
            -->
            <groupId>org.kohsuke.stapler</groupId>
            <artifactId>maven-stapler-plugin</artifactId>
            <!-- version specified in grandparent pom -->
            <executions>
              <execution>
                <goals>
                  <goal>jelly-taglibdoc</goal>
                </goals>
                <configuration>
                  <patterns>
                    <pattern>/lib/.*</pattern>
                  </patterns>
                </configuration>
              </execution>
            </executions>
          </plugin>
        </plugins>
      </build>
    </profile>
    <profile>
      <!-- run FindBugs for better error detection. run as "mvn -Pfindbugs install site" -->
      <id>findbugs</id>
      <reporting>
        <plugins>
          <plugin>
            <groupId>org.codehaus.mojo</groupId>
            <artifactId>findbugs-maven-plugin</artifactId>
            <version>2.5.2</version>
            <configuration>
              <effort>Max</effort>
              <threshold>High</threshold>
              <excludeFilterFile>src/findbugs-filter.xml</excludeFilterFile>
            </configuration>
          </plugin>
        </plugins>
      </reporting>
    </profile>
    <profile>
      <!--
        Obtain code coverage report. This is done by running Unit tests on our own and suppressing surefire.
      -->
      <id>cobertura</id>
      <build>
        <plugins>
          <plugin>
            <groupId>org.codehaus.gmaven</groupId>
            <artifactId>gmaven-plugin</artifactId>
            <!-- version specified in grandparent pom -->
            <executions>
              <!-- run unit test -->
              <execution>
                <phase>test</phase>
                <goals>
                  <goal>execute</goal>
                </goals>
                <configuration>
                  <scriptpath>
                    <element>${project.basedir}/src/build-script</element>
                  </scriptpath>
                  <source>${project.basedir}/src/build-script/unitTest.groovy</source>
                </configuration>
              </execution>
            </executions>
          </plugin>
          <plugin>
            <!-- unit tests are run by GMaven through Ant. -->
            <artifactId>maven-surefire-plugin</artifactId>
            <!-- version specified in grandparent pom -->
            <configuration>
              <skipTests>true</skipTests>
            </configuration>
          </plugin>
        </plugins>
      </build>
    </profile>
  </profiles>
</project><|MERGE_RESOLUTION|>--- conflicted
+++ resolved
@@ -29,11 +29,7 @@
   <parent>
     <groupId>org.jenkins-ci.main</groupId>
     <artifactId>pom</artifactId>
-<<<<<<< HEAD
     <version>1.580.1-SNAPSHOT</version>
-=======
-    <version>1.533-SNAPSHOT</version>
->>>>>>> be195b0e
     <relativePath>../pom.xml</relativePath>
   </parent>
 
@@ -46,11 +42,7 @@
 
   <properties>
     <staplerFork>true</staplerFork>
-<<<<<<< HEAD
     <stapler.version>1.231</stapler.version>
-=======
-    <stapler.version>1.229</stapler.version>
->>>>>>> be195b0e
     <spring.version>2.5.6.SEC03</spring.version>
     <groovy.version>1.8.9</groovy.version>
   </properties>
@@ -125,11 +117,7 @@
     <dependency>
       <groupId>org.jenkins-ci</groupId>
       <artifactId>trilead-ssh2</artifactId>
-<<<<<<< HEAD
       <version>build217-jenkins-5</version>
-=======
-      <version>build214-jenkins-3</version>
->>>>>>> be195b0e
     </dependency>
     <dependency>
       <groupId>org.kohsuke.stapler</groupId>
@@ -168,11 +156,7 @@
     <dependency>
       <groupId>org.kohsuke.stapler</groupId>
       <artifactId>stapler-adjunct-zeroclipboard</artifactId>
-<<<<<<< HEAD
-      <version>1.1.7-1</version>
-=======
       <version>1.3.5-1</version>
->>>>>>> be195b0e
     </dependency>
     <dependency>
       <groupId>org.kohsuke.stapler</groupId>
@@ -195,11 +179,7 @@
     <dependency>
       <groupId>com.infradna.tool</groupId>
       <artifactId>bridge-method-annotation</artifactId>
-<<<<<<< HEAD
       <version>1.13</version>
-=======
-      <version>1.8</version>
->>>>>>> be195b0e
     </dependency>
 
     <dependency><!-- until we get this version through Stapler -->
@@ -224,17 +204,10 @@
     <dependency>
       <groupId>org.jenkins-ci</groupId>
       <artifactId>bytecode-compatibility-transformer</artifactId>
-<<<<<<< HEAD
       <version>1.5</version>
     </dependency>
     <dependency>
       <groupId>org.jenkins-ci</groupId>
-=======
-      <version>1.3</version>
-    </dependency>
-    <dependency>
-      <groupId>org.jvnet.hudson</groupId>
->>>>>>> be195b0e
       <artifactId>task-reactor</artifactId>
       <version>1.4</version>
     </dependency>
@@ -251,7 +224,6 @@
     <dependency>
       <groupId>org.jvnet.hudson</groupId>
       <artifactId>xstream</artifactId>
-<<<<<<< HEAD
       <version>1.4.7-jenkins-1</version>
       <exclusions>
         <exclusion>
@@ -263,9 +235,6 @@
           <artifactId>xpp3_min</artifactId>
         </exclusion>
       </exclusions>
-=======
-      <version>1.4.4-jenkins-4</version>
->>>>>>> be195b0e
     </dependency>
     <dependency>
       <groupId>jfree</groupId>
@@ -600,21 +569,12 @@
     </dependency>
 
     <dependency>
-<<<<<<< HEAD
-=======
       <groupId>commons-fileupload</groupId>
       <artifactId>commons-fileupload</artifactId>
       <version>1.3.1-jenkins-1</version>
     </dependency>
 
     <dependency>
-      <groupId>org.kohsuke</groupId>
-      <artifactId>owasp-html-sanitizer</artifactId>
-      <version>r88</version>
-    </dependency>
-
-    <dependency>
->>>>>>> be195b0e
         <groupId>org.mindrot</groupId>
         <artifactId>jbcrypt</artifactId>
         <version>0.3m</version>
@@ -690,10 +650,6 @@
       <plugin>
         <groupId>com.infradna.tool</groupId>
         <artifactId>bridge-method-injector</artifactId>
-<<<<<<< HEAD
-=======
-        <version>1.8</version>
->>>>>>> be195b0e
         <executions>
           <execution>
             <goals>
@@ -781,11 +737,7 @@
                 <artifactItem>
                   <groupId>com.sun.winsw</groupId>
                   <artifactId>winsw</artifactId>
-<<<<<<< HEAD
                   <version>1.16</version>
-=======
-                  <version>1.13</version>
->>>>>>> be195b0e
                   <classifier>bin</classifier>
                   <type>exe</type>
                   <outputDirectory>${project.build.outputDirectory}/windows-service</outputDirectory>
