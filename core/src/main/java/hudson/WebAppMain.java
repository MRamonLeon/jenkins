/*
 * The MIT License
 * 
 * Copyright (c) 2004-2009, Sun Microsystems, Inc., Kohsuke Kawaguchi, Jean-Baptiste Quenot, Tom Huybrechts
 * 
 * Permission is hereby granted, free of charge, to any person obtaining a copy
 * of this software and associated documentation files (the "Software"), to deal
 * in the Software without restriction, including without limitation the rights
 * to use, copy, modify, merge, publish, distribute, sublicense, and/or sell
 * copies of the Software, and to permit persons to whom the Software is
 * furnished to do so, subject to the following conditions:
 * 
 * The above copyright notice and this permission notice shall be included in
 * all copies or substantial portions of the Software.
 * 
 * THE SOFTWARE IS PROVIDED "AS IS", WITHOUT WARRANTY OF ANY KIND, EXPRESS OR
 * IMPLIED, INCLUDING BUT NOT LIMITED TO THE WARRANTIES OF MERCHANTABILITY,
 * FITNESS FOR A PARTICULAR PURPOSE AND NONINFRINGEMENT. IN NO EVENT SHALL THE
 * AUTHORS OR COPYRIGHT HOLDERS BE LIABLE FOR ANY CLAIM, DAMAGES OR OTHER
 * LIABILITY, WHETHER IN AN ACTION OF CONTRACT, TORT OR OTHERWISE, ARISING FROM,
 * OUT OF OR IN CONNECTION WITH THE SOFTWARE OR THE USE OR OTHER DEALINGS IN
 * THE SOFTWARE.
 */
package hudson;

import com.thoughtworks.xstream.converters.reflection.PureJavaReflectionProvider;
import com.thoughtworks.xstream.core.JVM;
import com.trilead.ssh2.util.IOUtils;
import hudson.model.Hudson;
import hudson.util.BootFailure;
import jenkins.model.Jenkins;
import hudson.util.HudsonIsLoading;
import hudson.util.IncompatibleServletVersionDetected;
import hudson.util.IncompatibleVMDetected;
import hudson.util.InsufficientPermissionDetected;
import hudson.util.NoHomeDir;
import hudson.util.RingBufferLogHandler;
import hudson.util.NoTempDir;
import hudson.util.IncompatibleAntVersionDetected;
import hudson.util.HudsonFailedToLoad;
import hudson.util.ChartUtil;
import hudson.util.AWTProblem;
import jenkins.util.JenkinsJVM;
import org.jvnet.localizer.LocaleProvider;
import org.kohsuke.stapler.jelly.JellyFacet;
import org.apache.tools.ant.types.FileSet;

import javax.naming.Context;
import javax.naming.InitialContext;
import javax.naming.NamingException;
import javax.servlet.ServletContext;
import javax.servlet.ServletContextEvent;
import javax.servlet.ServletContextListener;
import javax.servlet.ServletResponse;
import javax.xml.transform.TransformerFactory;
import javax.xml.transform.TransformerFactoryConfigurationError;
import java.io.File;
import java.io.FileOutputStream;
import java.io.IOException;
import java.lang.reflect.Method;
import java.net.URL;
import java.net.URLClassLoader;
import java.util.Date;
import java.util.Locale;
import java.util.logging.Level;
import java.util.logging.Logger;
import java.security.Security;
import java.util.logging.LogRecord;

import static java.util.logging.Level.*;

/**
 * Entry point when Hudson is used as a webapp.
 *
 * @author Kohsuke Kawaguchi
 */
public class WebAppMain implements ServletContextListener {
    private final RingBufferLogHandler handler = new RingBufferLogHandler() {
        @Override public synchronized void publish(LogRecord record) {
            if (record.getLevel().intValue() >= Level.INFO.intValue()) {
                super.publish(record);
            }
        }
    };
    private static final String APP = "app";
    private boolean terminated;
    private Thread initThread;

    /**
     * Creates the sole instance of {@link jenkins.model.Jenkins} and register it to the {@link ServletContext}.
     */
    public void contextInitialized(ServletContextEvent event) {
        JenkinsJVMAccess._setJenkinsJVM(true);
        final ServletContext context = event.getServletContext();
        File home=null;
        try {

            // use the current request to determine the language
            LocaleProvider.setProvider(new LocaleProvider() {
                public Locale get() {
                    return Functions.getCurrentLocale();
                }
            });

            // quick check to see if we (seem to) have enough permissions to run. (see #719)
            JVM jvm;
            try {
                jvm = new JVM();
                new URLClassLoader(new URL[0],getClass().getClassLoader());
            } catch(SecurityException e) {
                throw new InsufficientPermissionDetected(e);
            }

            try {// remove Sun PKCS11 provider if present. See http://wiki.jenkins-ci.org/display/JENKINS/Solaris+Issue+6276483
                Security.removeProvider("SunPKCS11-Solaris");
            } catch (SecurityException e) {
                // ignore this error.
            }

            installLogger();

            markCookieAsHttpOnly(context);

            final FileAndDescription describedHomeDir = getHomeDir(event);
            home = describedHomeDir.file.getAbsoluteFile();
            home.mkdirs();
            System.out.println("Jenkins home directory: "+home+" found at: "+describedHomeDir.description);

            // check that home exists (as mkdirs could have failed silently), otherwise throw a meaningful error
            if (!home.exists())
                throw new NoHomeDir(home);

            recordBootAttempt(home);

            // make sure that we are using XStream in the "enhanced" (JVM-specific) mode
            if(jvm.bestReflectionProvider().getClass()==PureJavaReflectionProvider.class) {
                throw new IncompatibleVMDetected(); // nope
            }

//  JNA is no longer a hard requirement. It's just nice to have. See HUDSON-4820 for more context.
//            // make sure JNA works. this can fail if
//            //    - platform is unsupported
//            //    - JNA is already loaded in another classloader
//            // see http://wiki.jenkins-ci.org/display/JENKINS/JNA+is+already+loaded
//            // TODO: or shall we instead modify Hudson to work gracefully without JNA?
//            try {
//                /*
//                    java.lang.UnsatisfiedLinkError: Native Library /builds/apps/glassfish/domains/hudson-domain/generated/jsp/j2ee-modules/hudson-1.309/loader/com/sun/jna/sunos-sparc/libjnidispatch.so already loaded in another classloader
//                        at java.lang.ClassLoader.loadLibrary0(ClassLoader.java:1743)
//                        at java.lang.ClassLoader.loadLibrary(ClassLoader.java:1674)
//                        at java.lang.Runtime.load0(Runtime.java:770)
//                        at java.lang.System.load(System.java:1005)
//                        at com.sun.jna.Native.loadNativeLibraryFromJar(Native.java:746)
//                        at com.sun.jna.Native.loadNativeLibrary(Native.java:680)
//                        at com.sun.jna.Native.<clinit>(Native.java:108)
//                        at hudson.util.jna.GNUCLibrary.<clinit>(GNUCLibrary.java:86)
//                        at hudson.Util.createSymlink(Util.java:970)
//                        at hudson.model.Run.run(Run.java:1174)
//                        at hudson.matrix.MatrixBuild.run(MatrixBuild.java:149)
//                        at hudson.model.ResourceController.execute(ResourceController.java:88)
//                        at hudson.model.Executor.run(Executor.java:123)
//                 */
//                String.valueOf(Native.POINTER_SIZE); // this meaningless operation forces the classloading and initialization
//            } catch (LinkageError e) {
//                if (e.getMessage().contains("another classloader"))
//                    context.setAttribute(APP,new JNADoublyLoaded(e));
//                else
//                    context.setAttribute(APP,new HudsonFailedToLoad(e));
//            }

            // make sure this is servlet 2.4 container or above
            try {
                ServletResponse.class.getMethod("setCharacterEncoding",String.class);
            } catch (NoSuchMethodException e) {
                throw new IncompatibleServletVersionDetected(ServletResponse.class);
            }

            // make sure that we see Ant 1.7
            try {
                FileSet.class.getMethod("getDirectoryScanner");
            } catch (NoSuchMethodException e) {
                throw new IncompatibleAntVersionDetected(FileSet.class);
            }

            // make sure AWT is functioning, or else JFreeChart won't even load.
            if(ChartUtil.awtProblemCause!=null) {
                throw new AWTProblem(ChartUtil.awtProblemCause);
            }

            // some containers (in particular Tomcat) doesn't abort a launch
            // even if the temp directory doesn't exist.
            // check that and report an error
            try {
                File f = File.createTempFile("test", "test");
                f.delete();
            } catch (IOException e) {
                throw new NoTempDir(e);
            }

            // Tomcat breaks XSLT with JDK 5.0 and onward. Check if that's the case, and if so,
            // try to correct it
            try {
                TransformerFactory.newInstance();
                // if this works we are all happy
            } catch (TransformerFactoryConfigurationError x) {
                // no it didn't.
                LOGGER.log(WARNING, "XSLT not configured correctly. Hudson will try to fix this. See http://issues.apache.org/bugzilla/show_bug.cgi?id=40895 for more details",x);
                System.setProperty(TransformerFactory.class.getName(),"com.sun.org.apache.xalan.internal.xsltc.trax.TransformerFactoryImpl");
                try {
                    TransformerFactory.newInstance();
                    LOGGER.info("XSLT is set to the JAXP RI in JRE");
                } catch(TransformerFactoryConfigurationError y) {
                    LOGGER.log(SEVERE, "Failed to correct the problem.");
                }
            }

            installExpressionFactory(event);

            context.setAttribute(APP,new HudsonIsLoading());

            final File _home = home;
            initThread = new Thread("Jenkins initialization thread") {
                @Override
                public void run() {
                    boolean success = false;
                    try {
                        Jenkins instance = new Hudson(_home, context);
                        context.setAttribute(APP, instance);

                        BootFailure.getBootFailureFile(_home).delete();

                        // at this point we are open for business and serving requests normally
                        LOGGER.info("Jenkins is fully up and running");
                        success = true;
                    } catch (Error e) {
                        new HudsonFailedToLoad(e).publish(context,_home);
                        throw e;
                    } catch (Exception e) {
                        new HudsonFailedToLoad(e).publish(context,_home);
                    } finally {
                        Jenkins instance = Jenkins.getInstanceOrNull();
                        if(!success && instance!=null)
                            instance.cleanUp();
                    }
                }
            };
            initThread.start();
        } catch (BootFailure e) {
            e.publish(context,home);
        } catch (Error e) {
            LOGGER.log(SEVERE, "Failed to initialize Jenkins",e);
            throw e;
        } catch (RuntimeException e) {
            LOGGER.log(SEVERE, "Failed to initialize Jenkins",e);
            throw e;
        }
    }

    /**
     * Set the session cookie as HTTP only.
     *
     * @see <a href="https://www.owasp.org/index.php/HttpOnly">discussion of this topic in OWASP</a>
     */
    private void markCookieAsHttpOnly(ServletContext context) {
        try {
            Method m;
            try {
                m = context.getClass().getMethod("getSessionCookieConfig");
            } catch (NoSuchMethodException x) { // 3.0+
                LOGGER.log(Level.FINE, "Failed to set secure cookie flag", x);
                return;
            }
            Object sessionCookieConfig = m.invoke(context);

            // not exposing session cookie to JavaScript to mitigate damage caused by XSS
            Class scc = Class.forName("javax.servlet.SessionCookieConfig");
            Method setHttpOnly = scc.getMethod("setHttpOnly",boolean.class);
            setHttpOnly.invoke(sessionCookieConfig,true);
        } catch (Exception e) {
            LOGGER.log(Level.WARNING, "Failed to set HTTP-only cookie flag", e);
        }
    }

    public void joinInit() throws InterruptedException {
        initThread.join();
    }

    /**
     * To assist boot failure script, record the number of boot attempts.
     * This file gets deleted in case of successful boot.
     *
     * @see BootFailure
     */
    private void recordBootAttempt(File home) {
        FileOutputStream o=null;
        try {
            o = new FileOutputStream(BootFailure.getBootFailureFile(home), true);
            o.write((new Date().toString() + System.getProperty("line.separator", "\n")).toString().getBytes());
        } catch (IOException e) {
            LOGGER.log(WARNING, "Failed to record boot attempts",e);
        } finally {
            IOUtils.closeQuietly(o);
        }
    }

    public static void installExpressionFactory(ServletContextEvent event) {
        JellyFacet.setExpressionFactory(event, new ExpressionFactory2());
    }

	/**
     * Installs log handler to monitor all Hudson logs.
     */
    @edu.umd.cs.findbugs.annotations.SuppressWarnings("LG_LOST_LOGGER_DUE_TO_WEAK_REFERENCE")
    private void installLogger() {
        Jenkins.logRecords = handler.getView();
        Logger.getLogger("").addHandler(handler);
    }

    /** Add some metadata to a File, allowing to trace setup issues */
    public static class FileAndDescription {
        public final File file;
        public final String description;
        public FileAndDescription(File file,String description) {
            this.file = file;
            this.description = description;
        }
    }

    /**
     * Determines the home directory for Jenkins.
     *
     * <p>
     * We look for a setting that affects the smallest scope first, then bigger ones later.
     *
     * <p>
     * People makes configuration mistakes, so we are trying to be nice
     * with those by doing {@link String#trim()}.
     * 
     * <p>
     * @return the File alongside with some description to help the user troubleshoot issues
     */
    public FileAndDescription getHomeDir(ServletContextEvent event) {
        // check JNDI for the home directory first
        for (String name : HOME_NAMES) {
            try {
                InitialContext iniCtxt = new InitialContext();
                Context env = (Context) iniCtxt.lookup("java:comp/env");
                String value = (String) env.lookup(name);
                if(value!=null && value.trim().length()>0)
                    return new FileAndDescription(new File(value.trim()),"JNDI/java:comp/env/"+name);
                // look at one more place. See issue #1314
                value = (String) iniCtxt.lookup(name);
                if(value!=null && value.trim().length()>0)
                    return new FileAndDescription(new File(value.trim()),"JNDI/"+name);
            } catch (NamingException e) {
                // ignore
            }
        }

        // next the system property
        for (String name : HOME_NAMES) {
            String sysProp = System.getProperty(name);
            if(sysProp!=null)
                return new FileAndDescription(new File(sysProp.trim()),"System.getProperty(\""+name+"\")");
        }

        // look at the env var next
        for (String name : HOME_NAMES) {
            String env = EnvVars.masterEnvVars.get(name);
            if(env!=null)
                return new FileAndDescription(new File(env.trim()).getAbsoluteFile(),"EnvVars.masterEnvVars.get(\""+name+"\")");
        }

        // otherwise pick a place by ourselves

        String root = event.getServletContext().getRealPath("/WEB-INF/workspace");
        if(root!=null) {
            File ws = new File(root.trim());
            if(ws.exists())
                // Hudson <1.42 used to prefer this before ~/.hudson, so
                // check the existence and if it's there, use it.
                // otherwise if this is a new installation, prefer ~/.hudson
                return new FileAndDescription(ws,"getServletContext().getRealPath(\"/WEB-INF/workspace\")");
        }

        File legacyHome = new File(new File(System.getProperty("user.home")),".hudson");
        if (legacyHome.exists()) {
            return new FileAndDescription(legacyHome,"$user.home/.hudson"); // before rename, this is where it was stored
        }

        File newHome = new File(new File(System.getProperty("user.home")),".jenkins");
        return new FileAndDescription(newHome,"$user.home/.jenkins");
    }

    public void contextDestroyed(ServletContextEvent event) {
<<<<<<< HEAD
        terminated = true;
        Jenkins instance = Jenkins.getInstanceOrNull();
        if(instance!=null)
            instance.cleanUp();
        Thread t = initThread;
        if (t != null && t.isAlive()) {
            LOGGER.log(Level.INFO, "Shutting down a Jenkins instance that was still starting up", new Throwable("reason"));
            t.interrupt();
        }
=======
        try {
            terminated = true;
            Jenkins instance = Jenkins.getInstance();
            if(instance!=null)
                instance.cleanUp();
            Thread t = initThread;
            if (t != null && t.isAlive()) {
                LOGGER.log(Level.INFO, "Shutting down a Jenkins instance that was still starting up", new Throwable("reason"));
                t.interrupt();
            }
>>>>>>> 9bb8decf

            // Logger is in the system classloader, so if we don't do this
            // the whole web app will never be undepoyed.
            Logger.getLogger("").removeHandler(handler);
        } finally {
            JenkinsJVMAccess._setJenkinsJVM(false);
        }
    }

    private static final Logger LOGGER = Logger.getLogger(WebAppMain.class.getName());

    private static final class JenkinsJVMAccess extends JenkinsJVM {
        private static void _setJenkinsJVM(boolean jenkinsJVM) {
            JenkinsJVM.setJenkinsJVM(jenkinsJVM);
        }
    }

    private static final String[] HOME_NAMES = {"JENKINS_HOME","HUDSON_HOME"};
}<|MERGE_RESOLUTION|>--- conflicted
+++ resolved
@@ -393,20 +393,9 @@
     }
 
     public void contextDestroyed(ServletContextEvent event) {
-<<<<<<< HEAD
-        terminated = true;
-        Jenkins instance = Jenkins.getInstanceOrNull();
-        if(instance!=null)
-            instance.cleanUp();
-        Thread t = initThread;
-        if (t != null && t.isAlive()) {
-            LOGGER.log(Level.INFO, "Shutting down a Jenkins instance that was still starting up", new Throwable("reason"));
-            t.interrupt();
-        }
-=======
         try {
             terminated = true;
-            Jenkins instance = Jenkins.getInstance();
+            Jenkins instance = Jenkins.getInstanceOrNull();
             if(instance!=null)
                 instance.cleanUp();
             Thread t = initThread;
@@ -414,7 +403,6 @@
                 LOGGER.log(Level.INFO, "Shutting down a Jenkins instance that was still starting up", new Throwable("reason"));
                 t.interrupt();
             }
->>>>>>> 9bb8decf
 
             // Logger is in the system classloader, so if we don't do this
             // the whole web app will never be undepoyed.
