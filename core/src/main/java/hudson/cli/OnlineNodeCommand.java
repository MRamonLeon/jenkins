/*
 * The MIT License
 *
 * Copyright 2015 Red Hat, Inc.
 *
 * Permission is hereby granted, free of charge, to any person obtaining a copy
 * of this software and associated documentation files (the "Software"), to deal
 * in the Software without restriction, including without limitation the rights
 * to use, copy, modify, merge, publish, distribute, sublicense, and/or sell
 * copies of the Software, and to permit persons to whom the Software is
 * furnished to do so, subject to the following conditions:
 *
 * The above copyright notice and this permission notice shall be included in
 * all copies or substantial portions of the Software.
 *
 * THE SOFTWARE IS PROVIDED "AS IS", WITHOUT WARRANTY OF ANY KIND, EXPRESS OR
 * IMPLIED, INCLUDING BUT NOT LIMITED TO THE WARRANTIES OF MERCHANTABILITY,
 * FITNESS FOR A PARTICULAR PURPOSE AND NONINFRINGEMENT. IN NO EVENT SHALL THE
 * AUTHORS OR COPYRIGHT HOLDERS BE LIABLE FOR ANY CLAIM, DAMAGES OR OTHER
 * LIABILITY, WHETHER IN AN ACTION OF CONTRACT, TORT OR OTHERWISE, ARISING FROM,
 * OUT OF OR IN CONNECTION WITH THE SOFTWARE OR THE USE OR OTHER DEALINGS IN
 * THE SOFTWARE.
 */

package hudson.cli;

import hudson.AbortException;
import hudson.Extension;
import hudson.model.Computer;
import hudson.model.ComputerSet;
import hudson.util.EditDistance;
import jenkins.model.Jenkins;

import org.kohsuke.args4j.Argument;

import java.util.HashSet;
import java.util.List;

/**
 * CLI Command, which moves the node to the online state.
 * @author pjanouse
 * @since 1.642
 */
@Extension
public class OnlineNodeCommand extends CLICommand {

    @Argument(metaVar = "NAME", usage = "Agent name, or empty string for master", required = true, multiValued = true)
    private List<String> nodes;

    @Override
    public String getShortDescription() {
        return Messages.OnlineNodeCommand_ShortDescription();
    }

    @Override
    protected int run() throws Exception {
        boolean errorOccurred = false;
<<<<<<< HEAD
        final Jenkins jenkins = Jenkins.get();
=======
>>>>>>> 6adccd7d
        final HashSet<String> hs = new HashSet<>(nodes);

        for (String node_s : hs) {
            try {
                Computer computer = Computer.resolveForCLI(node_s);
                computer.cliOnline();
            } catch (Exception e) {
                if (hs.size() == 1) {
                    throw e;
                }

                final String errorMsg = node_s + ": " + e.getMessage();
                stderr.println(errorMsg);
                errorOccurred = true;
                continue;
            }
        }

        if (errorOccurred){
            throw new AbortException(CLI_LISTPARAM_SUMMARY_ERROR_TEXT);
        }
        return 0;
    }
}<|MERGE_RESOLUTION|>--- conflicted
+++ resolved
@@ -55,10 +55,6 @@
     @Override
     protected int run() throws Exception {
         boolean errorOccurred = false;
-<<<<<<< HEAD
-        final Jenkins jenkins = Jenkins.get();
-=======
->>>>>>> 6adccd7d
         final HashSet<String> hs = new HashSet<>(nodes);
 
         for (String node_s : hs) {
