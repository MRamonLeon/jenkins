--- conflicted
+++ resolved
@@ -59,13 +59,10 @@
 import jenkins.install.InstallState;
 import jenkins.install.InstallUtil;
 import jenkins.model.Jenkins;
-<<<<<<< HEAD
-=======
 import jenkins.plugins.DetachedPluginsUtil;
 import jenkins.security.CustomClassFilter;
 import jenkins.telemetry.impl.java11.MissingClassTelemetry;
 import jenkins.util.SystemProperties;
->>>>>>> e460e6c40b0663165aa81f4420438480a264f1ea
 import jenkins.util.io.OnMaster;
 import jenkins.util.xml.RestrictiveEntityResolver;
 
@@ -100,14 +97,11 @@
 import org.kohsuke.stapler.export.Exported;
 import org.kohsuke.stapler.export.ExportedBean;
 import org.kohsuke.stapler.interceptor.RequirePOST;
-<<<<<<< HEAD
-=======
 import org.kohsuke.stapler.verb.POST;
 import org.xml.sax.Attributes;
 import org.xml.sax.InputSource;
 import org.xml.sax.SAXException;
 import org.xml.sax.helpers.DefaultHandler;
->>>>>>> 11c1146d
 
 import javax.annotation.CheckForNull;
 import javax.annotation.Nonnull;
@@ -147,14 +141,7 @@
 import java.util.jar.Manifest;
 import java.util.logging.Level;
 import java.util.logging.Logger;
-<<<<<<< HEAD
-import org.xml.sax.Attributes;
-import org.xml.sax.InputSource;
-import org.xml.sax.SAXException;
-import org.xml.sax.helpers.DefaultHandler;
-=======
 import java.util.stream.Collectors;
->>>>>>> 11c1146d
 
 import static hudson.init.InitMilestone.*;
 import hudson.model.DownloadService;
@@ -200,8 +187,6 @@
     /** Custom plugin manager system property or context param. */
     public static final String CUSTOM_PLUGIN_MANAGER = PluginManager.class.getName() + ".className";
 
-<<<<<<< HEAD
-=======
     private static final Logger LOGGER = Logger.getLogger(PluginManager.class.getName());
 
     /**
@@ -227,7 +212,6 @@
         }
     }
 
->>>>>>> e460e6c40b0663165aa81f4420438480a264f1ea
     /** Accepted constructors for custom plugin manager, in the order they are tried. */
     private enum PMConstructor {
         JENKINS {
@@ -1020,10 +1004,6 @@
     @Restricted(NoExternalUse.class)
     public synchronized void resolveDependentPlugins() {
         for (PluginWrapper plugin : plugins) {
-<<<<<<< HEAD
-            Set<String> dependants = new HashSet<>();
-            for (PluginWrapper possibleDependant : plugins) {
-=======
             // Set of optional dependents plugins of plugin
             Set<String> optionalDependents = new HashSet<>();
             Set<String> dependents = new HashSet<>();
@@ -1033,7 +1013,6 @@
                     continue;
                 }
 
->>>>>>> e460e6c40b0663165aa81f4420438480a264f1ea
                 // The plugin could have just been deleted. If so, it doesn't
                 // count as a dependent.
                 if (possibleDependent.isDeleted()) {
@@ -1042,13 +1021,6 @@
                 List<Dependency> dependencies = possibleDependent.getDependencies();
                 for (Dependency dependency : dependencies) {
                     if (dependency.shortName.equals(plugin.getShortName())) {
-<<<<<<< HEAD
-                        dependants.add(possibleDependant.getShortName());
-                    }
-                }
-            }
-            plugin.setDependants(dependants);
-=======
                         dependents.add(possibleDependent.getShortName());
 
                         // If, in addition, the dependency is optional, add to the optionalDependents list
@@ -1064,7 +1036,6 @@
             }
             plugin.setDependents(dependents);
             plugin.setOptionalDependents(optionalDependents);
->>>>>>> e460e6c40b0663165aa81f4420438480a264f1ea
         }
     }
 
@@ -1970,8 +1941,6 @@
         return new MetadataCache();
     }
 
-<<<<<<< HEAD
-=======
     /**
      * Disable a list of plugins using a strategy for their dependents plugins.
      * @param strategy the strategy regarding how the dependent plugins are processed
@@ -1997,7 +1966,6 @@
         return results;
     }
 
->>>>>>> e460e6c40b0663165aa81f4420438480a264f1ea
     @Restricted(NoExternalUse.class) // table.jelly
     public static final class MetadataCache {
         private final Map<String, Object> data = new HashMap<>();
