--- conflicted
+++ resolved
@@ -173,16 +173,7 @@
 public class Queue extends ResourceController implements Saveable {
 
     /**
-<<<<<<< HEAD
-     * Defines the refresh period for of the internal cache ({@link #itemsView}).
-     * Data should be defined in milliseconds, default value - 1000;
-     * @since 1.577
-     */
-    private static int CACHE_REFRESH_PERIOD = SystemProperties.getInteger(Queue.class.getName() + ".cacheRefreshPeriod", 1000);
-
-    /**
-=======
->>>>>>> a2496e3c
+
      * Items that are waiting for its quiet period to pass.
      *
      * <p>
