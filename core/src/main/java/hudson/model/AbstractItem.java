/*
 * The MIT License
 * 
 * Copyright (c) 2004-2011, Sun Microsystems, Inc., Kohsuke Kawaguchi,
 * Daniel Dyer, Tom Huybrechts, Yahoo!, Inc.
 * 
 * Permission is hereby granted, free of charge, to any person obtaining a copy
 * of this software and associated documentation files (the "Software"), to deal
 * in the Software without restriction, including without limitation the rights
 * to use, copy, modify, merge, publish, distribute, sublicense, and/or sell
 * copies of the Software, and to permit persons to whom the Software is
 * furnished to do so, subject to the following conditions:
 * 
 * The above copyright notice and this permission notice shall be included in
 * all copies or substantial portions of the Software.
 * 
 * THE SOFTWARE IS PROVIDED "AS IS", WITHOUT WARRANTY OF ANY KIND, EXPRESS OR
 * IMPLIED, INCLUDING BUT NOT LIMITED TO THE WARRANTIES OF MERCHANTABILITY,
 * FITNESS FOR A PARTICULAR PURPOSE AND NONINFRINGEMENT. IN NO EVENT SHALL THE
 * AUTHORS OR COPYRIGHT HOLDERS BE LIABLE FOR ANY CLAIM, DAMAGES OR OTHER
 * LIABILITY, WHETHER IN AN ACTION OF CONTRACT, TORT OR OTHERWISE, ARISING FROM,
 * OUT OF OR IN CONNECTION WITH THE SOFTWARE OR THE USE OR OTHER DEALINGS IN
 * THE SOFTWARE.
 */
package hudson.model;

import com.infradna.tool.bridge_method_injector.WithBridgeMethods;
import hudson.AbortException;
import hudson.XmlFile;
import hudson.Util;
import hudson.Functions;
import hudson.BulkChange;
import hudson.cli.declarative.CLIMethod;
import hudson.cli.declarative.CLIResolver;
import hudson.model.listeners.ItemListener;
import hudson.model.listeners.SaveableListener;
import hudson.remoting.Callable;
import hudson.security.AccessControlled;
import hudson.security.Permission;
import hudson.security.ACL;
import hudson.util.AlternativeUiTextProvider;
import hudson.util.AlternativeUiTextProvider.Message;
import hudson.util.AtomicFileWriter;
import hudson.util.IOUtils;
import jenkins.model.Jenkins;
import org.acegisecurity.Authentication;
import org.apache.tools.ant.taskdefs.Copy;
import org.apache.tools.ant.types.FileSet;
import org.kohsuke.stapler.WebMethod;
import org.kohsuke.stapler.export.Exported;
import org.kohsuke.stapler.export.ExportedBean;

import java.io.File;
import java.io.IOException;
import java.util.Collection;
import java.util.List;
import java.util.ListIterator;
import javax.annotation.Nonnull;

import org.kohsuke.stapler.StaplerRequest;
import org.kohsuke.stapler.StaplerResponse;
import org.kohsuke.stapler.Stapler;
import org.kohsuke.stapler.HttpDeletable;
import org.kohsuke.args4j.Argument;
import org.kohsuke.args4j.CmdLineException;
import org.kohsuke.stapler.interceptor.RequirePOST;

import javax.servlet.ServletException;
import javax.xml.transform.Source;
import javax.xml.transform.Transformer;
import javax.xml.transform.TransformerException;
import javax.xml.transform.TransformerFactory;
import javax.xml.transform.stream.StreamResult;
import javax.xml.transform.stream.StreamSource;

import static javax.servlet.http.HttpServletResponse.SC_BAD_REQUEST;
import org.kohsuke.stapler.Ancestor;

/**
 * Partial default implementation of {@link Item}.
 *
 * @author Kohsuke Kawaguchi
 */
// Item doesn't necessarily have to be Actionable, but
// Java doesn't let multiple inheritance.
@ExportedBean
public abstract class AbstractItem extends Actionable implements Item, HttpDeletable, AccessControlled, DescriptorByNameOwner {
    /**
     * Project name.
     */
    protected /*final*/ transient String name;

    /**
     * Project description. Can be HTML.
     */
    protected volatile String description;

    private transient ItemGroup parent;
    
    protected String displayName;

    protected AbstractItem(ItemGroup parent, String name) {
        this.parent = parent;
        doSetName(name);
    }

    public void onCreatedFromScratch() {
        // noop
    }

    @Exported(visibility=999)
    public String getName() {
        return name;
    }

    /**
     * Get the term used in the UI to represent this kind of
     * {@link Item}. Must start with a capital letter.
     */
    public String getPronoun() {
        return AlternativeUiTextProvider.get(PRONOUN, this, Messages.AbstractItem_Pronoun());
    }

    @Exported
    /**
     * @return The display name of this object, or if it is not set, the name
     * of the object.
     */
    public String getDisplayName() {
        if(null!=displayName) {
            return displayName;
        }
        // if the displayName is not set, then return the name as we use to do
        return getName();
    }
    
    @Exported
    /**
     * This is intended to be used by the Job configuration pages where
     * we want to return null if the display name is not set.
     * @return The display name of this object or null if the display name is not
     * set
     */
    public String getDisplayNameOrNull() {
        return displayName;
    }
    
    /**
     * This method exists so that the Job configuration pages can use 
     * getDisplayNameOrNull so that nothing is shown in the display name text
     * box if the display name is not set.
     * @param displayName
     * @throws IOException
     */
    public void setDisplayNameOrNull(String displayName) throws IOException {
        setDisplayName(displayName);
    }
    
    public void setDisplayName(String displayName) throws IOException {
        this.displayName = Util.fixEmpty(displayName);
        save();
    }
             
    public File getRootDir() {
        return getParent().getRootDirFor(this);
    }

    /**
     * This bridge method is to maintain binary compatibility with {@link TopLevelItem#getParent()}.
     */
    @WithBridgeMethods(value=Jenkins.class,castRequired=true)
    @Override public @Nonnull ItemGroup getParent() {
        if (parent == null) {
            throw new IllegalStateException("no parent set on " + getClass().getName() + "[" + name + "]");
        }
        return parent;
    }

    /**
     * Gets the project description HTML.
     */
    @Exported
    public String getDescription() {
        return description;
    }

    /**
     * Sets the project description HTML.
     */
    public void setDescription(String description) throws IOException {
        this.description = description;
        save();
        ItemListener.fireOnUpdated(this);
    }

    /**
     * Just update {@link #name} without performing the rename operation,
     * which would involve copying files and etc.
     */
    protected void doSetName(String name) {
        this.name = name;
    }

    /**
     * Renames this item.
     * Not all the Items need to support this operation, but if you decide to do so,
     * you can use this method.
     */
    protected void renameTo(final String newName) throws IOException {
        // always synchronize from bigger objects first
        final ItemGroup parent = getParent();
        synchronized (parent) {
            synchronized (this) {
                // sanity check
                if (newName == null)
                    throw new IllegalArgumentException("New name is not given");

                // noop?
                if (this.name.equals(newName))
                    return;

                // the test to see if the project already exists or not needs to be done in escalated privilege
                // to avoid overwriting
                ACL.impersonate(ACL.SYSTEM,new Callable<Void,IOException>() {
                    final Authentication user = Jenkins.getAuthentication();
                    @Override
                    public Void call() throws IOException {
                        Item existing = parent.getItem(newName);
                        if (existing != null && existing!=AbstractItem.this) {
                            if (existing.getACL().hasPermission(user,Item.DISCOVER))
                                // the look up is case insensitive, so we need "existing!=this"
                                // to allow people to rename "Foo" to "foo", for example.
                                // see http://www.nabble.com/error-on-renaming-project-tt18061629.html
                                throw new IllegalArgumentException("Job " + newName + " already exists");
                            else {
                                // can't think of any real way to hide this, but at least the error message could be vague.
                                throw new IOException("Unable to rename to " + newName);
                            }
                        }
                        return null;
                    }
                });


                String oldName = this.name;
                String oldFullName = getFullName();
                File oldRoot = this.getRootDir();

                doSetName(newName);
                File newRoot = this.getRootDir();

                boolean success = false;

                try {// rename data files
                    boolean interrupted = false;
                    boolean renamed = false;

                    // try to rename the job directory.
                    // this may fail on Windows due to some other processes
                    // accessing a file.
                    // so retry few times before we fall back to copy.
                    for (int retry = 0; retry < 5; retry++) {
                        if (oldRoot.renameTo(newRoot)) {
                            renamed = true;
                            break; // succeeded
                        }
                        try {
                            Thread.sleep(500);
                        } catch (InterruptedException e) {
                            // process the interruption later
                            interrupted = true;
                        }
                    }

                    if (interrupted)
                        Thread.currentThread().interrupt();

                    if (!renamed) {
                        // failed to rename. it must be that some lengthy
                        // process is going on
                        // to prevent a rename operation. So do a copy. Ideally
                        // we'd like to
                        // later delete the old copy, but we can't reliably do
                        // so, as before the VM
                        // shuts down there might be a new job created under the
                        // old name.
                        Copy cp = new Copy();
                        cp.setProject(new org.apache.tools.ant.Project());
                        cp.setTodir(newRoot);
                        FileSet src = new FileSet();
                        src.setDir(oldRoot);
                        cp.addFileset(src);
                        cp.setOverwrite(true);
                        cp.setPreserveLastModified(true);
                        cp.setFailOnError(false); // keep going even if
                                                    // there's an error
                        cp.execute();

                        // try to delete as much as possible
                        try {
                            Util.deleteRecursive(oldRoot);
                        } catch (IOException e) {
                            // but ignore the error, since we expect that
                            e.printStackTrace();
                        }
                    }

                    success = true;
                } finally {
                    // if failed, back out the rename.
                    if (!success)
                        doSetName(oldName);
                }

                callOnRenamed(newName, parent, oldName);

                ItemListener.fireLocationChange(this, oldFullName);
            }
        }
    }

    /**
     * A pointless function to work around what appears to be a HotSpot problem. See JENKINS-5756 and bug 6933067
     * on BugParade for more details.
     */
    private void callOnRenamed(String newName, ItemGroup parent, String oldName) throws IOException {
        try {
            parent.onRenamed(this, oldName, newName);
        } catch (AbstractMethodError _) {
            // ignore
        }
    }

    /**
     * Gets all the jobs that this {@link Item} contains as descendants.
     */
    public abstract Collection<? extends Job> getAllJobs();

    public final String getFullName() {
        String n = getParent().getFullName();
        if(n.length()==0)   return getName();
        else                return n+'/'+getName();
    }

    public final String getFullDisplayName() {
        String n = getParent().getFullDisplayName();
        if(n.length()==0)   return getDisplayName();
        else                return n+" » "+getDisplayName();
    }
    
    /**
     * Gets the display name of the current item relative to the given group.
     *
     * @since 1.515
     * @param p the ItemGroup used as point of reference for the item
     * @return
     *      String like "foo » bar"
     */
    public String getRelativeDisplayNameFrom(ItemGroup p) {
        return Functions.getRelativeDisplayNameFrom(this, p);
    }
    
    /**
     * This method only exists to disambiguate {@link #getRelativeNameFrom(ItemGroup)} and {@link #getRelativeNameFrom(Item)}
     * @since 1.512
     * @see #getRelativeNameFrom(ItemGroup)
     */
    public String getRelativeNameFromGroup(ItemGroup p) {
        return getRelativeNameFrom(p);
    }

    /**
     * @param p
     *  The ItemGroup instance used as context to evaluate the relative name of this AbstractItem
     * @return
     *  The name of the current item, relative to p.
     *  Nested ItemGroups are separated by / character.
     */
    public String getRelativeNameFrom(ItemGroup p) {
        return Functions.getRelativeNameFrom(this, p);
    }

    public String getRelativeNameFrom(Item item) {
        return getRelativeNameFrom(item.getParent());
    }

    /**
     * Called right after when a {@link Item} is loaded from disk.
     * This is an opportunity to do a post load processing.
     */
    public void onLoad(ItemGroup<? extends Item> parent, String name) throws IOException {
        this.parent = parent;
        doSetName(name);
    }

    /**
     * When a {@link Item} is copied from existing one,
     * the files are first copied on the file system,
     * then it will be loaded, then this method will be invoked
     * to perform any implementation-specific work.
     *
     * <p>
     * 
     *
     * @param src
     *      Item from which it's copied from. The same type as {@code this}. Never null.
     */
    public void onCopiedFrom(Item src) {
    }

    public final String getUrl() {
        // try to stick to the current view if possible
        StaplerRequest req = Stapler.getCurrentRequest();
        if (req != null) {
            String seed = Functions.getNearestAncestorUrl(req,this);
            if(seed!=null) {
                // trim off the context path portion and leading '/', but add trailing '/'
                return seed.substring(req.getContextPath().length()+1)+'/';
            }
        }

        // otherwise compute the path normally
        return getParent().getUrl()+getShortUrl();
    }

    public String getShortUrl() {
        String prefix = getParent().getUrlChildPrefix();
        String subdir = Util.rawEncode(getName());
        return prefix.equals(".") ? subdir + '/' : prefix + '/' + subdir + '/';
    }

    public String getSearchUrl() {
        return getShortUrl();
    }

    @Exported(visibility=999,name="url")
    public final String getAbsoluteUrl() {
        String r = Jenkins.getInstance().getRootUrl();
        if(r==null)
            throw new IllegalStateException("Root URL isn't configured yet. Cannot compute absolute URL.");
        return Util.encode(r+getUrl());
    }

    /**
     * Remote API access.
     */
    public final Api getApi() {
        return new Api(this);
    }

    /**
     * Returns the {@link ACL} for this object.
     */
    public ACL getACL() {
        return Jenkins.getInstance().getAuthorizationStrategy().getACL(this);
    }

    /**
     * Short for {@code getACL().checkPermission(p)}
     */
    public void checkPermission(Permission p) {
        getACL().checkPermission(p);
    }

    /**
     * Short for {@code getACL().hasPermission(p)}
     */
    public boolean hasPermission(Permission p) {
        return getACL().hasPermission(p);
    }

    /**
     * Save the settings to a file.
     */
    public synchronized void save() throws IOException {
        if(BulkChange.contains(this))   return;
        getConfigFile().write(this);
        SaveableListener.fireOnChange(this, getConfigFile());
    }

    public final XmlFile getConfigFile() {
        return Items.getConfigFile(this);
    }

    public Descriptor getDescriptorByName(String className) {
        return Jenkins.getInstance().getDescriptorByName(className);
    }

    /**
     * Accepts the new description.
     */
    public synchronized void doSubmitDescription( StaplerRequest req, StaplerResponse rsp ) throws IOException, ServletException {
        checkPermission(CONFIGURE);

        setDescription(req.getParameter("description"));
        rsp.sendRedirect(".");  // go to the top page
    }

    /**
     * Deletes this item.
     * Note on the funny name: for reasons of historical compatibility, this URL is {@code /doDelete}
     * since it predates {@code <l:confirmationLink>}. {@code /delete} goes to a Jelly page
     * which should now be unused by core but is left in case plugins are still using it.
     */
    @CLIMethod(name="delete-job")
    @RequirePOST
    public void doDoDelete( StaplerRequest req, StaplerResponse rsp ) throws IOException, ServletException, InterruptedException {
        delete();
        if (req == null || rsp == null) { // CLI
            return;
        }
        List<Ancestor> ancestors = req.getAncestors();
        ListIterator<Ancestor> it = ancestors.listIterator(ancestors.size());
        String url = getParent().getUrl(); // fallback but we ought to get to Jenkins.instance at the root
        while (it.hasPrevious()) {
            Object a = it.previous().getObject();
            if (a instanceof View) {
                url = ((View) a).getUrl();
                break;
            } else if (a instanceof ViewGroup && a != this) {
                url = ((ViewGroup) a).getUrl();
                break;
            }
        }
        rsp.sendRedirect2(req.getContextPath() + '/' + url);
    }

    public void delete( StaplerRequest req, StaplerResponse rsp ) throws IOException, ServletException {
        try {
            doDoDelete(req,rsp);
        } catch (InterruptedException e) {
            // TODO: allow this in Stapler
            throw new ServletException(e);
        }
    }

    /**
     * Deletes this item.
     *
     * <p>
     * Any exception indicates the deletion has failed, but {@link AbortException} would prevent the caller
     * from showing the stack trace. This
     */
    public void delete() throws IOException, InterruptedException {
        checkPermission(DELETE);
        synchronized (this) { // could just make performDelete synchronized but overriders might not honor that
            performDelete();
        } // JENKINS-19446: leave synch block, but JENKINS-22001: still notify synchronously
        invokeOnDeleted();
        Jenkins.getInstance().rebuildDependencyGraphAsync();
    }

    /**
     * A pointless function to work around what appears to be a HotSpot problem. See JENKINS-5756 and bug 6933067
     * on BugParade for more details.
     */
    private void invokeOnDeleted() throws IOException {
        getParent().onDeleted(AbstractItem.this);
    }

    /**
     * Does the real job of deleting the item.
     */
    protected void performDelete() throws IOException, InterruptedException {
        getConfigFile().delete();
        Util.deleteRecursive(getRootDir());
    }

    /**
     * Accepts <tt>config.xml</tt> submission, as well as serve it.
     */
    @WebMethod(name = "config.xml")
    public void doConfigDotXml(StaplerRequest req, StaplerResponse rsp)
            throws IOException {
        if (req.getMethod().equals("GET")) {
            // read
            checkPermission(EXTENDED_READ);
            rsp.setContentType("application/xml");
            IOUtils.copy(getConfigFile().getFile(),rsp.getOutputStream());
            return;
        }
        if (req.getMethod().equals("POST")) {
            // submission
            updateByXml((Source)new StreamSource(req.getReader()));
            return;
        }

        // huh?
        rsp.sendError(SC_BAD_REQUEST);
    }

    /**
     * @deprecated as of 1.473
     *      Use {@link #updateByXml(Source)}
     */
    public void updateByXml(StreamSource source) throws IOException {
        updateByXml((Source)source);
    }

    /**
     * Updates Job by its XML definition.
     * @since 1.473
     */
    public void updateByXml(Source source) throws IOException {
        checkPermission(CONFIGURE);
        XmlFile configXmlFile = getConfigFile();
        AtomicFileWriter out = new AtomicFileWriter(configXmlFile.getFile());
        try {
            try {
                // this allows us to use UTF-8 for storing data,
                // plus it checks any well-formedness issue in the submitted
                // data
                Transformer t = TransformerFactory.newInstance()
                        .newTransformer();
                t.transform(source,
                        new StreamResult(out));
                out.close();
            } catch (TransformerException e) {
                throw new IOException("Failed to persist config.xml", e);
            }

            // try to reflect the changes by reloading
<<<<<<< HEAD
            new XmlFile(Items.XSTREAM, out.getTemporaryFile()).unmarshal(this);
            Items.whileUpdatingByXml(new Callable<Void,IOException>() {
                @Override public Void call() throws IOException {
                    onLoad(getParent(), getRootDir().getName());
                    return null;
                }
            });
=======
            Object o = new XmlFile(Items.XSTREAM, out.getTemporaryFile()).unmarshal(this);
            if (o!=this) {
                // ensure that we've got the same job type. extending this code to support updating
                // to different job type requires destroying & creating a new job type
                throw new IOException("Expecting "+this.getClass()+" but got "+o.getClass()+" instead");
            }

            Items.updatingByXml.set(true);
            try {
                onLoad(getParent(), getRootDir().getName());
            } finally {
                Items.updatingByXml.set(false);
            }
>>>>>>> c93635b9
            Jenkins.getInstance().rebuildDependencyGraphAsync();

            // if everything went well, commit this new version
            out.commit();
            SaveableListener.fireOnChange(this, getConfigFile());
        } finally {
            out.abort(); // don't leave anything behind
        }
    }

    /**
     * Reloads this job from the disk.
     *
     * Exposed through CLI as well.
     *
     * TODO: think about exposing this to UI
     *
     * @since 1.556
     */
    @CLIMethod(name="reload-job")
    @RequirePOST
    public void doReload() throws IOException {
        checkPermission(CONFIGURE);

        // try to reflect the changes by reloading
        getConfigFile().unmarshal(this);
        Items.whileUpdatingByXml(new Callable<Void, IOException>() {
            @Override
            public Void call() throws IOException {
                onLoad(getParent(), getRootDir().getName());
                return null;
            }
        });
        Jenkins.getInstance().rebuildDependencyGraphAsync();

        SaveableListener.fireOnChange(this, getConfigFile());
    }


    /* (non-Javadoc)
     * @see hudson.model.AbstractModelObject#getSearchName()
     */
    @Override
    public String getSearchName() {
        // the search name of abstract items should be the name and not display name.
        // this will make suggestions use the names and not the display name
        // so that the links will 302 directly to the thing the user was finding
        return getName();
    }

    @Override public String toString() {
        return super.toString() + '[' + (parent != null ? getFullName() : "?/" + name) + ']';
    }

    /**
     * Used for CLI binding.
     */
    @CLIResolver
    public static AbstractItem resolveForCLI(
            @Argument(required=true,metaVar="NAME",usage="Job name") String name) throws CmdLineException {
        // TODO can this (and its pseudo-override in AbstractProject) share code with GenericItemOptionHandler, used for explicit CLICommand’s rather than CLIMethod’s?
        AbstractItem item = Jenkins.getInstance().getItemByFullName(name, AbstractItem.class);
        if (item==null)
            throw new CmdLineException(null,Messages.AbstractItem_NoSuchJobExists(name,AbstractProject.findNearest(name).getFullName()));
        return item;
    }

    /**
     * Replaceable pronoun of that points to a job. Defaults to "Job"/"Project" depending on the context.
     */
    public static final Message<AbstractItem> PRONOUN = new Message<AbstractItem>();
}<|MERGE_RESOLUTION|>--- conflicted
+++ resolved
@@ -620,29 +620,19 @@
             }
 
             // try to reflect the changes by reloading
-<<<<<<< HEAD
-            new XmlFile(Items.XSTREAM, out.getTemporaryFile()).unmarshal(this);
+            Object o = new XmlFile(Items.XSTREAM, out.getTemporaryFile()).unmarshal(this);
+            if (o!=this) {
+                // ensure that we've got the same job type. extending this code to support updating
+                // to different job type requires destroying & creating a new job type
+                throw new IOException("Expecting "+this.getClass()+" but got "+o.getClass()+" instead");
+            }
+
             Items.whileUpdatingByXml(new Callable<Void,IOException>() {
                 @Override public Void call() throws IOException {
                     onLoad(getParent(), getRootDir().getName());
                     return null;
                 }
             });
-=======
-            Object o = new XmlFile(Items.XSTREAM, out.getTemporaryFile()).unmarshal(this);
-            if (o!=this) {
-                // ensure that we've got the same job type. extending this code to support updating
-                // to different job type requires destroying & creating a new job type
-                throw new IOException("Expecting "+this.getClass()+" but got "+o.getClass()+" instead");
-            }
-
-            Items.updatingByXml.set(true);
-            try {
-                onLoad(getParent(), getRootDir().getName());
-            } finally {
-                Items.updatingByXml.set(false);
-            }
->>>>>>> c93635b9
             Jenkins.getInstance().rebuildDependencyGraphAsync();
 
             // if everything went well, commit this new version
