--- conflicted
+++ resolved
@@ -714,16 +714,6 @@
     String toString() {
         return fullName;
     }
-    
-    /**
-     * Returns the folder that store all the user information
-     * Useful for plugins to save a user-specific file aside the config.xml
-     * 
-     * @since TODO
-     */
-    public File getUserFolder(){
-        return getUserFolderFor(this.id);
-    }
 
     /**
      * Called by tests in the JTH. Otherwise this shouldn't be called.
@@ -738,14 +728,13 @@
         AllUsers.clear();
     }
 
-<<<<<<< HEAD
     private static final File getConfigFileFor(String id) {
         return new File(getUserFolderFor(id), "config.xml");
     }
     
     private static File getUserFolderFor(String id){
         return new File(getRootDir(), idStrategy().filenameOf(id));
-=======
+    }
     /**
      * Returns the folder that store all the user information.
      * Useful for plugins to save a user-specific file aside the config.xml.
@@ -755,7 +744,6 @@
      */
     public File getUserFolder() {
         return getExistingUserFolder();
->>>>>>> 748e2f32
     }
 
     private File getExistingUserFolder() {
@@ -1034,16 +1022,7 @@
     public Object getTarget() {
         if (!SKIP_PERMISSION_CHECK) {
             if (!Jenkins.get().hasPermission(Jenkins.READ)) {
-<<<<<<< HEAD
                 return null;
-=======
-                // work around Stapler bug when returning null from getTarget()
-                try {
-                    Stapler.getCurrentResponse().sendError(SC_NOT_FOUND); // send same response body Stapler would send
-                } catch (IOException ex) {
-                    throw HttpResponses.notFound();
-                }
->>>>>>> 748e2f32
             }
         }
         return this;
