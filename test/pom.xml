--- conflicted
+++ resolved
@@ -74,17 +74,16 @@
           <artifactId>httpcore</artifactId>
         </exclusion>
         <exclusion>
-<<<<<<< HEAD
           <!--
             during test, this jar gets loaded at the same level as remoting.jar and can cause conflicts depending on the order.
             the package is also not signed, and it creates package conflicts between the signed package from remoting.jar
           -->
           <groupId>org.jenkins-ci</groupId>
           <artifactId>SECURITY-144-compat</artifactId>
-=======
+        </exclusion>
+        <exclusion>
           <groupId>commons-codec</groupId>
           <artifactId>commons-codec</artifactId>
->>>>>>> 64d3bf52
         </exclusion>
       </exclusions>
     </dependency>
