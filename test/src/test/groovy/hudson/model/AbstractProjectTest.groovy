--- conflicted
+++ resolved
@@ -27,19 +27,16 @@
 import com.gargoylesoftware.htmlunit.FailingHttpStatusCodeException;
 import com.gargoylesoftware.htmlunit.HttpMethod;
 import com.gargoylesoftware.htmlunit.WebRequestSettings
-<<<<<<< HEAD
 import com.gargoylesoftware.htmlunit.html.HtmlPage;
 import hudson.security.*
 import hudson.tasks.BuildStepMonitor;
 import hudson.tasks.BuildTrigger
 import hudson.tasks.Publisher
 import hudson.tasks.Recorder;
-=======
 import com.gargoylesoftware.htmlunit.html.HtmlPage
 import hudson.maven.MavenModuleSet;
 import hudson.security.*;
 import hudson.tasks.BuildTrigger;
->>>>>>> c93635b9
 import hudson.tasks.Shell;
 import hudson.scm.NullSCM;
 import hudson.scm.SCM
@@ -491,7 +488,6 @@
         assert t == newTrigger
     }
 
-<<<<<<< HEAD
     @Bug(10615)
     public void testWorkspaceLock() {
         def p = createFreeStyleProject()
@@ -531,7 +527,8 @@
         assert b1.startCondition.get().workspace!=b2.startCondition.get().workspace
 
         done.signal()
-=======
+    }
+
     public void testRenameToPrivileged() {
         def secret = jenkins.createProject(FreeStyleProject.class,"secret");
         def regular = jenkins.createProject(FreeStyleProject.class,"regular")
@@ -596,6 +593,5 @@
             s.write(xml.bytes)
         }
         return con
->>>>>>> c93635b9
     }
 }